--- conflicted
+++ resolved
@@ -4,11 +4,7 @@
  */
 
 import { stat } from 'fs/promises'
-<<<<<<< HEAD
 import type { DriveInfo } from '../../shared/types'
-=======
-import { DriveInfo } from '../../shared/types'
->>>>>>> 34982d69
 import { FileTransferEngine, TransferResult } from '../fileTransfer'
 import { getDatabaseManager } from '../databaseManager'
 import { getConfig } from '../configManager'
@@ -650,12 +646,8 @@
   updateSessionCompletion(
     sessionId: string,
     results: TransferResult[],
-<<<<<<< HEAD
-    _startTime: number
-=======
     startTime: number,
     destinationRoot?: string
->>>>>>> 34982d69
   ): { completedCount: number; failedCount: number } {
     const db = getDatabaseManager()
     const logger = getLogger()
