--- conflicted
+++ resolved
@@ -3,23 +3,7 @@
  */
 
 import { useState } from 'react'
-<<<<<<< HEAD
-import { CheckCircle2, XCircle, Loader2, AlertCircle } from 'lucide-react'
-=======
-import {
-  CheckCircle2,
-  XCircle,
-  Loader2,
-  Clock,
-  Zap,
-  FileCheck,
-  HardDriveDownload,
-  AlertCircle,
-  RefreshCw,
-  Pause,
-  Play
-} from 'lucide-react'
->>>>>>> 34982d69
+import { CheckCircle2, XCircle, Loader2, AlertCircle, Pause, Play } from 'lucide-react'
 import { useTransferStore, useConfigStore, useStore, useDriveStore } from '../store'
 import { useUiDensity } from '../hooks/useUiDensity'
 import { Card, CardHeader, CardTitle, CardContent } from './ui/Card'
